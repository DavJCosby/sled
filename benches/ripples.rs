--- conflicted
+++ resolved
@@ -13,30 +13,18 @@
     let simulated_hz = 144.0;
     let total_steps = (simulated_duration * simulated_hz) as usize;
     let timestep = Duration::from_secs_f32(1.0 / simulated_hz);
-<<<<<<< HEAD
-=======
-    
->>>>>>> 117879af
     let mut r = 0;
     c.bench_function("ripples", |b| {
         b.iter(|| {
             for _ in 0..total_steps {
                 driver.step_by(timestep);
-<<<<<<< HEAD
+
                 let mut colors = driver.colors_coerced::<u8>();
                 r = colors.next().unwrap().red;
-=======
-                let colors = driver.colors::<u8>();
-                r = colors[0].red;
->>>>>>> 117879af
             }
         });
     });
-<<<<<<< HEAD
-    println!("{}", r);
-=======
     println!("{}", r); // prevent compiler from optimizing away output steps
->>>>>>> 117879af
 }
 
 use criterion::{criterion_group, criterion_main, Criterion};
