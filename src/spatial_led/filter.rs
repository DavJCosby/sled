use alloc::collections::{btree_set, BTreeSet};

use crate::{color::ColorType, led::Led, spatial_led::Sled};

#[derive(Clone, Debug, PartialEq, Eq)]
pub struct Filter {
    led_indices: BTreeSet<u16>,
}

<<<<<<< HEAD
impl From<&[Led]> for Filter {
    fn from(value: &[Led]) -> Self {
        let mut hs = BTreeSet::new();
=======
impl<Color: ColorType> From<&[Led<Color>]> for Filter {
    fn from(value: &[Led<Color>]) -> Self {
        let mut hs = HashSet::new();
>>>>>>> c8d7b781
        for led in value {
            hs.insert(led.index());
        }
        Filter { led_indices: hs }
    }
}

impl From<BTreeSet<u16>> for Filter {
    fn from(value: BTreeSet<u16>) -> Self {
        Filter { led_indices: value }
    }
}

#[allow(dead_code)]
impl Filter {
    pub fn len(&self) -> usize {
        self.led_indices.len()
    }

    pub fn is_empty(&self) -> bool {
        self.led_indices.is_empty()
    }

    pub fn and(&self, other: &Self) -> Self {
        let mut filtered = self.led_indices.clone();
        for led in &self.led_indices {
            if !other.led_indices.contains(led) {
                filtered.remove(led);
            }
        }

        Filter {
            led_indices: filtered,
        }
    }

    pub fn or(&self, other: &Self) -> Self {
        let mut extended = self.led_indices.clone();

        for led in &other.led_indices {
            extended.insert(*led);
        }

        Filter {
            led_indices: extended,
        }
    }
}

impl IntoIterator for Filter {
    type Item = u16;
    type IntoIter = btree_set::IntoIter<u16>;

    fn into_iter(self) -> Self::IntoIter {
        self.led_indices.into_iter()
    }
}

impl IntoIterator for &Filter {
    type Item = u16;
    type IntoIter = btree_set::IntoIter<u16>;

    fn into_iter(self) -> Self::IntoIter {
        // this doesn't seem right; revisit
        self.led_indices.clone().into_iter()
    }
}

impl FromIterator<u16> for Filter {
    fn from_iter<T: IntoIterator<Item = u16>>(iter: T) -> Self {
        let mut set = BTreeSet::<u16>::new();
        for i in iter {
            set.insert(i);
        }

        Filter { led_indices: set }
    }
}

impl Extend<u16> for Filter {
    fn extend<T: IntoIterator<Item = u16>>(&mut self, iter: T) {
        for i in iter {
            self.led_indices.insert(i);
        }
    }
}

impl<Color: ColorType> Sled<Color> {
    pub fn set_filter(&mut self, filter: &Filter, color: Color) {
        for i in filter {
            self.leds[i as usize].color = color;
        }
    }

    pub fn modulate_filter<F: Fn(&Led<Color>) -> Color>(&mut self, filter: &Filter, color_rule: F) {
        for i in filter {
            let led = &mut self.leds[i as usize];
            led.color = color_rule(led)
        }
    }

    pub fn map_filter<F: Fn(&Led<Color>) -> Color>(&mut self, filter: &Filter, map: F) {
        for i in filter {
            let led = &mut self.leds[i as usize];
            led.color = map(led)
        }
    }

    pub fn for_each_in_filter<F: FnMut(&mut Led<Color>)>(&mut self, filter: &Filter, mut func: F) {
        for i in filter {
            let led = &mut self.leds[i as usize];
            func(led);
        }
    }
}<|MERGE_RESOLUTION|>--- conflicted
+++ resolved
@@ -7,15 +7,9 @@
     led_indices: BTreeSet<u16>,
 }
 
-<<<<<<< HEAD
-impl From<&[Led]> for Filter {
-    fn from(value: &[Led]) -> Self {
-        let mut hs = BTreeSet::new();
-=======
 impl<Color: ColorType> From<&[Led<Color>]> for Filter {
     fn from(value: &[Led<Color>]) -> Self {
-        let mut hs = HashSet::new();
->>>>>>> c8d7b781
+        let mut hs = BTreeSet::new();
         for led in value {
             hs.insert(led.index());
         }
