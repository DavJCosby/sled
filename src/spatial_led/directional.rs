use alloc::collections::BTreeSet;

<<<<<<< HEAD
use crate::{color::Rgb, led::Led, Filter, Sled};
use crate::Vec2;
=======
use crate::{color::ColorType, led::Led, Filter, Sled};
use glam::Vec2;
>>>>>>> c8d7b781
use smallvec::SmallVec;

/// # directional read and write methods
impl<Color: ColorType> Sled<Color> {
    fn raycast_for_indices(&self, start: Vec2, dir: Vec2) -> SmallVec<[usize; 4]> {
        let dist = 100_000.0;
        let end = start + dir * dist;

        let mut intersections = smallvec::smallvec![];
        for (seg_index, segment) in self.line_segments.iter().enumerate() {
            if let Some(t) = segment.intersects_line(start, end) {
                let index = self.alpha_to_index(t, seg_index);
                intersections.push(index);
            }
        }

        intersections
    }

    /* direction setters/getters */

    /// Returns A [Filter] containing each [LED](Led) in the given direction from the center point.
    /// Calculated by performing a raycast against each line segment and finding the closest LED to the point of contact.
    ///
    /// If no LEDs exist at the given direction, the Filter will be empty.
    ///
    /// O(SEGMENTS)
    pub fn at_dir(&self, dir: Vec2) -> Filter {
        self.at_dir_from(dir, self.center_point)
    }

    /// Returns A [Filter] containing each [LED](Led) in the given direction from a given point.
    /// Calculated by performing a raycast against each line segment and finding the closest LED to the point of contact.
    ///
    /// Currently returns no more than 4 LEDs, may change in the future.
    pub fn at_dir_from(&self, dir: Vec2, pos: Vec2) -> Filter {
        let intersecting_indices = self.raycast_for_indices(pos, dir);
        intersecting_indices
            .iter()
            .map(|i| *i as u16)
            .collect::<BTreeSet<u16>>()
            .into()
    }

    /// Modulates the color of each [LED](Led) in the given direction from the center point.
    /// Calculated by performing a raycast against each line segment and finding the closest LED to the point of contact.
    ///
    /// Returns false if there is no LED in that direction, true otherwise.
    ///
    /// O(SEGMENTS)
    ///
    ///```rust
    ///# use spatial_led::{Sled, SledError, color::Rgb, Vec2};
    ///# fn demo() -> Result<(), SledError> {
    ///# let mut sled = Sled::new("./benches/config.yap")?;
    /// sled.modulate_at_dir(Vec2::new(0.0, 1.0), |led| led.color * 2.0);
    ///# Ok(())
    ///# }
    /// ```
    pub fn modulate_at_dir<F: Fn(&Led<Color>) -> Color>(&mut self, dir: Vec2, color_rule: F) -> bool {
        self.modulate_at_dir_from(dir, self.center_point, color_rule)
    }

    /// Modulates the color of each [LED](Led) in the given direction from a given point.
    /// Calculated by performing a raycast against each line segment and finding the closest LED to the point of contact.
    ///
    /// Returns false if there is no LED in that direction, true otherwise.
    ///
    /// O(SEGMENTS)
    ///
    ///```rust
    ///# use spatial_led::{Sled, SledError, color::Rgb, Vec2};
    ///# fn demo() -> Result<(), SledError> {
    ///# let mut sled = Sled::new("./benches/config.yap")?;
    /// let dir = Vec2::new(-1.0, 0.0);
    /// let from = Vec2::new(0.25, -0.6);
    /// sled.modulate_at_dir_from(dir, from, |led| {
    ///     led.color * 2.0
    /// });
    ///# Ok(())
    ///# }
    /// ```
    pub fn modulate_at_dir_from<F: Fn(&Led<Color>) -> Color>(
        &mut self,
        dir: Vec2,
        pos: Vec2,
        color_rule: F,
    ) -> bool {
        let intersecting_indices = self.raycast_for_indices(pos, dir);

        if intersecting_indices.is_empty() {
            return false;
        }

        for index in intersecting_indices {
            let led = &mut self.leds[index];
            led.color = color_rule(led);
        }

        true
    }

    /// Sets the color of each [LED](Led) in the given direction from the center.
    /// Calculated by performing a raycast against each line segment and finding the closest LED to the point of contact.
    ///
    /// Returns false if there is no LED in that direction, true otherwise.
    ///
    /// O(SEGMENTS)
    pub fn set_at_dir(&mut self, dir: Vec2, color: Color) -> bool {
        self.set_at_dir_from(dir, self.center_point, color)
    }

    /// Sets the color of each [LED](Led) in the given direction from a given point.
    /// Calculated by performing a raycast against each line segment and finding the closest LED to the point of contact.
    ///
    /// Returns false if there is no LED in that direction, true otherwise.
    ///
    /// O(SEGMENTS)
    pub fn set_at_dir_from(&mut self, dir: Vec2, pos: Vec2, color: Color) -> bool {
        let intersecting_indices = self.raycast_for_indices(pos, dir);

        if intersecting_indices.is_empty() {
            return false;
        }

        for index in intersecting_indices {
            self.leds[index].color = color;
        }

        true
    }

    /* angle setters/getters */

    /// Returns A [Filter] containing each [LED](Led) whose direction relative to the center point forms a given radian angle.
    ///
    /// Equivalent to `at_dir(Vec2::new(angle.cos(), angle.sin()));`
    ///
    /// Calculated by performing a raycast against each line segment and finding the closest LED to the point of contact.
    ///
    /// If no LEDs exist at the given direction, the Filter will be empty.
    ///
    /// Currently returns no more than 4 LEDs, may change in the future.
    ///
    /// O(SEGMENTS)
    pub fn at_angle(&self, angle: f32) -> Filter {
        let dir = Vec2::from_angle(angle);
        self.at_dir(dir)
    }

    /// Returns A [Filter] containing each [LED](Led) whose direction relative to a point forms a given radian angle.
    ///
    /// Equivalent to `at_dir_from(Vec2::new(angle.cos(), angle.sin()), pos);`
    ///
    /// Calculated by performing a raycast against each line segment and finding the closest LED to the point of contact.
    ///
    /// If no LEDs exist at the given direction, the Filter will be empty.
    ///
    /// Currently returns no more than 4 LEDs, may change in the future.
    ///
    /// O(SEGMENTS)
    pub fn at_angle_from(&self, angle: f32, pos: Vec2) -> Filter {
        let dir = Vec2::from_angle(angle);
        self.at_dir_from(dir, pos)
    }

    /// Modulates the color of each [LED](Led) whose direction relative to the center point forms a given radian angle.
    ///
    /// Equivalent to `modulate_at_dir(Vec2::new(angle.cos(), angle.sin()), /*-snip-*/);`
    ///
    /// Calculated by performing a raycast against each line segment and finding the closest LED to the point of contact.
    ///
    /// Returns false if there is no LED at that angle, true otherwise.
    ///
    /// O(SEGMENTS)
    ///
    ///```rust
    ///# use spatial_led::{Sled, SledError, color::Rgb, Vec2};
    /// use core::f32::consts::PI;
    ///# fn demo() -> Result<(), SledError> {
    ///# let mut sled = Sled::new("./benches/config.yap")?;
    /// sled.modulate_at_angle(PI / 4.0, |led| led.color * 2.0);
    ///# Ok(())
    ///# }
    /// ```
    pub fn modulate_at_angle<F: Fn(&Led<Color>) -> Color>(&mut self, angle: f32, color_rule: F) -> bool {
        self.modulate_at_angle_from(angle, self.center_point, color_rule)
    }

    /// Modulates the color of each [LED](Led) whose direction relative to a point forms a given radian angle.
    ///
    /// Equivalent to `modulate_at_dir_from(Vec2::new(angle.cos(), angle.sin()), pos, /*-snip-*/);`
    ///
    /// Calculated by performing a raycast against each line segment and finding the closest LED to the point of contact.
    ///
    /// Returns false if there is no LED at that angle, true otherwise.
    ///
    /// O(SEGMENTS)
    ///
    ///```rust
    ///# use spatial_led::{Sled, SledError, color::Rgb, Vec2};
    /// use core::f32::consts::PI;
    ///# fn demo() -> Result<(), SledError> {
    ///# let mut sled = Sled::new("./benches/config.yap")?;
    /// let angle = PI * 1.25;
    /// let from = Vec2::new(0.3, 0.2);
    /// sled.modulate_at_angle_from(angle, from, |led| led.color * 2.0);
    ///# Ok(())
    ///# }
    /// ```
    pub fn modulate_at_angle_from<F: Fn(&Led<Color>) -> Color>(
        &mut self,
        angle: f32,
        pos: Vec2,
        color_rule: F,
    ) -> bool {
        let dir = Vec2::from_angle(angle);
        self.modulate_at_dir_from(dir, pos, color_rule)
    }

    /// Sets the color of each [LED](Led) whose direction relative to the center point forms a given radian angle.
    /// Equivalent to `set_at_dir(Vec2::new(angle.cos(), angle.sin()), color);`
    ///
    /// Calculated by performing a raycast against each line segment and finding the closest LED to the point of contact.
    ///
    /// Returns false if there is no LED at that angle, true otherwise.
    ///
    /// O(SEGMENTS)
    pub fn set_at_angle(&mut self, angle: f32, color: Color) -> bool {
        self.set_at_angle_from(angle, self.center_point, color)
    }

    /// Sets the color of each [LED](Led) whose direction relative to a point forms a given radian angle.
    /// Equivalent to `set_at_dir(Vec2::new(angle.cos(), angle.sin()), pos, color);`
    ///
    /// Calculated by performing a raycast against each line segment and finding the closest LED to the point of contact.
    ///
    /// Returns false if there is no LED at that angle, true otherwise.
    ///
    /// O(SEGMENTS)
    pub fn set_at_angle_from(&mut self, angle: f32, pos: Vec2, color: Color) -> bool {
        let dir = Vec2::from_angle(angle);
        self.set_at_dir_from(dir, pos, color)
    }
}<|MERGE_RESOLUTION|>--- conflicted
+++ resolved
@@ -1,12 +1,8 @@
 use alloc::collections::BTreeSet;
 
-<<<<<<< HEAD
-use crate::{color::Rgb, led::Led, Filter, Sled};
 use crate::Vec2;
-=======
 use crate::{color::ColorType, led::Led, Filter, Sled};
-use glam::Vec2;
->>>>>>> c8d7b781
+
 use smallvec::SmallVec;
 
 /// # directional read and write methods
@@ -59,14 +55,19 @@
     /// O(SEGMENTS)
     ///
     ///```rust
-    ///# use spatial_led::{Sled, SledError, color::Rgb, Vec2};
-    ///# fn demo() -> Result<(), SledError> {
-    ///# let mut sled = Sled::new("./benches/config.yap")?;
+    ///# use spatial_led::{Sled, SledError, Vec2};
+    ///# use palette::rgb::Rgb;
+    ///# fn demo() -> Result<(), SledError> {
+    ///# let mut sled = Sled::<Rgb>::new("./benches/config.yap")?;
     /// sled.modulate_at_dir(Vec2::new(0.0, 1.0), |led| led.color * 2.0);
     ///# Ok(())
     ///# }
     /// ```
-    pub fn modulate_at_dir<F: Fn(&Led<Color>) -> Color>(&mut self, dir: Vec2, color_rule: F) -> bool {
+    pub fn modulate_at_dir<F: Fn(&Led<Color>) -> Color>(
+        &mut self,
+        dir: Vec2,
+        color_rule: F,
+    ) -> bool {
         self.modulate_at_dir_from(dir, self.center_point, color_rule)
     }
 
@@ -78,9 +79,10 @@
     /// O(SEGMENTS)
     ///
     ///```rust
-    ///# use spatial_led::{Sled, SledError, color::Rgb, Vec2};
-    ///# fn demo() -> Result<(), SledError> {
-    ///# let mut sled = Sled::new("./benches/config.yap")?;
+    ///# use spatial_led::{Sled, SledError, Vec2};
+    ///# use palette::rgb::Rgb;
+    ///# fn demo() -> Result<(), SledError> {
+    ///# let mut sled = Sled::<Rgb>::new("./benches/config.yap")?;
     /// let dir = Vec2::new(-1.0, 0.0);
     /// let from = Vec2::new(0.25, -0.6);
     /// sled.modulate_at_dir_from(dir, from, |led| {
@@ -184,15 +186,20 @@
     /// O(SEGMENTS)
     ///
     ///```rust
-    ///# use spatial_led::{Sled, SledError, color::Rgb, Vec2};
+    ///# use spatial_led::{Sled, SledError, Vec2};
+    ///# use palette::rgb::Rgb;
     /// use core::f32::consts::PI;
     ///# fn demo() -> Result<(), SledError> {
-    ///# let mut sled = Sled::new("./benches/config.yap")?;
+    ///# let mut sled = Sled::<Rgb>::new("./benches/config.yap")?;
     /// sled.modulate_at_angle(PI / 4.0, |led| led.color * 2.0);
     ///# Ok(())
     ///# }
     /// ```
-    pub fn modulate_at_angle<F: Fn(&Led<Color>) -> Color>(&mut self, angle: f32, color_rule: F) -> bool {
+    pub fn modulate_at_angle<F: Fn(&Led<Color>) -> Color>(
+        &mut self,
+        angle: f32,
+        color_rule: F,
+    ) -> bool {
         self.modulate_at_angle_from(angle, self.center_point, color_rule)
     }
 
@@ -207,10 +214,11 @@
     /// O(SEGMENTS)
     ///
     ///```rust
-    ///# use spatial_led::{Sled, SledError, color::Rgb, Vec2};
+    ///# use spatial_led::{Sled, SledError, Vec2};
+    ///# use palette::rgb::Rgb;
     /// use core::f32::consts::PI;
     ///# fn demo() -> Result<(), SledError> {
-    ///# let mut sled = Sled::new("./benches/config.yap")?;
+    ///# let mut sled = Sled::<Rgb>::new("./benches/config.yap")?;
     /// let angle = PI * 1.25;
     /// let from = Vec2::new(0.3, 0.2);
     /// sled.modulate_at_angle_from(angle, from, |led| led.color * 2.0);
